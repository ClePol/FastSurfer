[![Open In Colab](https://colab.research.google.com/assets/colab-badge.svg)](https://colab.research.google.com/github/Deep-MI/FastSurfer/blob/stable/Tutorial/Tutorial_FastSurferCNN_QuickSeg.ipynb)
[![Open In Colab](https://colab.research.google.com/assets/colab-badge.svg)](https://colab.research.google.com/github/Deep-MI/FastSurfer/blob/stable/Tutorial/Complete_FastSurfer_Tutorial.ipynb)

# Overview

This directory contains all information needed to run FastSurfer - a fast and accurate deep-learning based neuroimaging pipeline. This approach provides a full [FreeSurfer](https://freesurfer.net/) alternative for volumetric analysis (within 1 minute) and surface-based thickness analysis (within only around 1h run time). The whole pipeline consists of two main parts:

(i) FastSurferCNN - an advanced deep learning architecture capable of whole brain segmentation into 95 classes in under
1 minute, mimicking FreeSurfer’s anatomical segmentation and cortical parcellation (DKTatlas)

(ii) recon-surf - full FreeSurfer alternative for cortical surface reconstruction, mapping of cortical labels and traditional point-wise and ROI thickness analysis in approximately 60 minutes. For surface group analysis, sphere.reg can be additionally generated by adding the --surfreg flag.

Image input requirements are identical to FreeSurfer: good quality T1-weighted MRI acquired at 3T with a resolution close to 1mm isotropic (slice thickness should not exceed 1.5mm). Preferred sequence is Siemens MPRAGE or multi-echo MPRAGE. GE SPGR should also work. Sub-mm scans (e.g. .75 or .8mm isotropic) will be downsampled by us automatically to 1mm isotropic, for example, we had success segmenting de-faced HCP data.

Within this repository, we provide the code and Docker files for running FastSurferCNN (segmentation only) and recon-surf (surface pipeline only) independently from each other or as a whole pipeline (run_fastsurfer.sh, segmentation + surface pipeline). For each of these purposes, see the README.md's in the corresponding folders.

![](/images/teaser.png)

## Usage
There are three ways to run FastSurfer - (a) using Docker, (b) using Singularity, (c) as a native install. The recommended way is to use Docker or Singularity. If either is already installed on your system, there are only two commands to get you started (the download of a container image, and running it). Installation instructions, especially for the more involved native install, can be found in [INSTALL](INSTALL.md).

(a) When using __docker__, simply pull our official images from [Dockerhub](https://hub.docker.com/r/deepmi/fastsurfer) or
use the provided Dockerfiles in our Docker directory to build your own image (see the [README](docker/README.md) in the Docker directory). No other local installations are needed (FreeSurfer and everything else will be included, you only need to provide a [FreeSurfer license file](https://surfer.nmr.mgh.harvard.edu/fswiki/License)). See [Example 3](#example-3:-fastSurfer-inside-docker) for an example how to run FastSurfer inside a Docker container. Mac users need to increase docker memory to 15 GB by overwriting the settings under Docker Desktop --> Preferences --> Resources --> Advanced (slide the bar under Memory to 15 GB; see: [docker for mac](https://docs.docker.com/docker-for-mac/) for details).

(b) When using __singularity__, use the desired Docker image to build the corresponding Singularity image (see the [README](singularity/README.md) in the Singularity directory for directions on building your own Singularity images from Docker). Note that the `--gpus all` argument from Docker is replaced with `--nv` when running in Singularity, along with other arguments shown in the example command below (see [Example 4](#example-4:-fastSurfer-inside-singularity)).

(c) For a __native install__ on a modern linux (we tested Ubuntu 20.04), download this github repository (use git clone or download as zip and unpack) for the necessary source code and python scripts. You also need to have the necessary Python 3 libraries installed (see __requirements.txt__) as well as bash-4.0 or higher (when using pip, upgrade pip first as older versions will fail). This is already enough to generate the whole-brain segmentation using FastSurferCNN (see the README.md in the FastSurferCNN directory for the exact commands). In order to run the whole FastSurfer pipeline (for surface creation etc.) locally on your machine, a working version of __FreeSurfer__ (v7.2, [https://surfer.nmr.mgh.harvard.edu/fswiki/rel7downloads](https://surfer.nmr.mgh.harvard.edu/fswiki/rel7downloads)) is required to be pre-installed and sourced. See [INSTALL](INSTALL.md) for detailled installation instructions and [Example 1](#example-1:-fastSurfer-on-subject1) or [Example 2](#example-2:-fastSurfer-on-multiple-subjects-(parallel-processing)) for an illustration of the commands to run the entire FastSurfer pipeline (FastSurferCNN + recon-surf) natively.

In the native install, the main script called __run_fastsurfer.sh__ can be used to run both FastSurferCNN and recon-surf sequentially on a given subject. There are several options which can be selected and set via the command line. 
List them by running the following command:
```bash
./run_fastsurfer.sh --help
```

### Required arguments
* --sd: Output directory \$SUBJECTS_DIR (equivalent to FreeSurfer setup --> $SUBJECTS_DIR/sid/mri; $SUBJECTS_DIR/sid/surf ... will be created).
* --sid: Subject ID for directory inside \$SUBJECTS_DIR to be created ($SUBJECTS_DIR/sid/...)
* --t1: T1 full head input (not bias corrected, global path). The network was trained with conformed images (UCHAR, 256x256x256, 1 mm voxels and standard slice orientation). These specifications are checked in the eval.py script and the image is automatically conformed if it does not comply.

### Required for docker
* --fs_license: Path to FreeSurfer license key file. Register (for free) at https://surfer.nmr.mgh.harvard.edu/registration.html to obtain it if you do not have FreeSurfer installed so far. Strictly necessary if you use Docker, optional for local install (your local FreeSurfer license will automatically be used).

### Network specific arguments (optional)
* --seg: Global path with filename of segmentation (where and under which name to store it). The file can be in mgz, nii, or nii.gz format. Default location: $SUBJECTS_DIR/$sid/mri/aparc.DKTatlas+aseg.deep.mgz
* --weights_sag: Pretrained weights of sagittal network. Optional, will download checkpoint if missing.
* --weights_ax: Pretrained weights of axial network. Optional, will download checkpoint if missing.
* --weights_cor: Pretrained weights of coronal network. Optional, will download checkpoint if missing.
* --seg_log: Name and location for the log-file for the segmentation (FastSurferCNN). Default: $SUBJECTS_DIR/$sid/scripts/deep-seg.log
* --clean_seg: Flag to clean up NN segmentation
* --run_viewagg_on: Define where the view aggregation should be run on. 
                    By default, the program checks if you have enough memory to run the view aggregation on the gpu. 
                    The total memory is considered for this decision. 
                    If this fails, or you actively overwrote the check with setting "--run_viewagg_on cpu", view agg is run on the cpu. 
                    Equivalently, if you define "--run_viewagg_on gpu", view agg will be run on the gpu (no memory check will be done).
* --no_cuda: Flag to disable CUDA usage in FastSurferCNN (no GPU usage, inference on CPU)
* --batch: Batch size for inference. Default: 8. Lower this to reduce memory requirement
* --order: Order of interpolation for mri_convert T1 before segmentation (0=nearest, 1=linear(default), 2=quadratic, 3=cubic)

### Surface pipeline arguments (optional)
* --fstess: Use mri_tesselate instead of marching cube (default) for surface creation
* --fsqsphere: Use FreeSurfer default instead of novel spectral spherical projection for qsphere
* --fsaparc: Use FS aparc segmentations in addition to DL prediction (slower in this case and usually the mapped ones from the DL prediction are fine)
* --surfreg: Create Surface-Atlas (sphere.reg) registration with FreeSurfer (for cross-subject correspondence or other mappings)
* --parallel: Run both hemispheres in parallel
* --threads: Set openMP and ITK threads to <int>

### Other
* --py: which python version to use. Default: python3.8
* --seg_only: only run FastSurferCNN (generate segmentation, do not run the surface pipeline)
* --surf_only: only run the surface pipeline recon_surf. The segmentation created by FastSurferCNN must already exist in this case.
    

### Example 1: Native FastSurfer on subject1 (with parallel processing of hemis)

Given you want to analyze data for subject1 which is stored on your computer under /home/user/my_mri_data/subject1/orig.mgz, run the following command from the console (do not forget to source FreeSurfer!):

```bash
# Source FreeSurfer
export FREESURFER_HOME=/path/to/freesurfer
source $FREESURFER_HOME/SetUpFreeSurfer.sh

# Define data directory
datadir=/home/user/my_mri_data
fastsurferdir=/home/user/my_fastsurfer_analysis

# Run FastSurfer
./run_fastsurfer.sh --t1 $datadir/subject1/orig.mgz \
                    --sid subject1 --sd $fastsurferdir \
                    --parallel --threads 4
```

The output will be stored in the $fastsurferdir (including the aparc.DKTatlas+aseg.deep.mgz segmentation under $fastsurferdir/subject1/mri (default location)). Processing of the hemispheres will be run in parallel (--parallel flag). Omit this flag to run the processing sequentially.

### Example 2: Native FastSurfer on multiple subjects

In order to run FastSurfer on multiple cases which are stored in the same directory, prepare a subjects_list.txt file listing the names line per line:
subject1\n
subject2\n
subject3\n
...
subject10\n

And invoke the following command (make sure you have enough ressources to run the given number of subjects in parallel!):

```bash
export FREESURFER_HOME=/path/to/freesurfer
source $FREESURFER_HOME/SetUpFreeSurfer.sh

cd /home/user/FastSurfer
datadir=/home/user/my_mri_data
fastsurferdir=/home/user/my_fastsurfer_analysis
mkdir -p $fastsurferdir/logs # create log dir for storing nohup output log (optional)

while read p ; do
  echo $p
  nohup ./run_fastsurfer.sh --t1 $datadir/$p/orig.mgz 
                            --sid $p --sd $fastsurferdir > $fastsurferdir/logs/out-${p}.log &
  sleep 90s 
done < ./data/subjects_list.txt
```

### Example 3: FastSurfer Docker
After pulling one of our images from Dockerhub, you do not need to have a separate installation of FreeSurfer on your computer (it is already included in the Docker image). However, if you want to run more than just the segmentation CNN, you need to register at the FreeSurfer website (https://surfer.nmr.mgh.harvard.edu/registration.html) to acquire a valid license for free. This license needs to be passed to the script via the --fs_license flag. Basically for Docker (as for Singularity below) you are starting a container image (with the run command) and pass several parameters for that, e.g. if GPUs will be used and mouting (linking) the input and output directories to inside the container image. In the second half of that call you pass paramters to our run_fastsurfer.sh script that runs inside the container (e.g. where to find the FreeSurfer license file, and the input data and other flags). 

To run FastSurfer on a given subject using the provided GPU-Docker, execute the following command:

```bash
docker pull deepmi/fastsurfer:gpu-v1.1.1
docker run --gpus all -v /home/user/my_mri_data:/data \
                      -v /home/user/my_fastsurfer_analysis:/output \
                      -v /home/user/my_fs_license_dir:/fs_license \
                      --rm --user XXXX fastsurfer:gpu \
                      --fs_license /fs_license/license.txt \
                      --t1 /data/subject2/orig.mgz \
                      --sid subject2 --sd /output \
                      --parallel
```

<<<<<<< HEAD
Docker flags:
=======
Docker Flags:
>>>>>>> e096584f
* The --gpus flag is used to allow Docker to access GPU resources. With it you can also specify how many GPUs to use. In the example above, _all_ will use all available GPUS. To use a single one (e.g. GPU 0), set --gpus device=0. To use multiple specific ones (e.g. GPU 0, 1 and 3), set --gpus '"device=0,1,3"'.
* The -v commands mount your data, output, and directory with the FreeSurfer license file into the docker container. Inside the container these are visible under the name following the colon (in this case /data, /output, and /fs_license). 
* The --rm flag takes care of removing the container once the analysis finished. 
* The --user XXXX part should be changed to the appropriate user id (a four-digit number; can be checked with the command "id -u" on linux systems). All generated files will then belong to the specified user. Without the flag, the docker container will be run as root.

FastSurfer Flags to pass through:
* The fs_license points to your FreeSurfer license which needs to be available on your computer in the my_fs_license_dir that was mapped above. 
* Note, that the paths following --fs_license, --t1, and --sd are inside the container, not global paths on your system, so they should point to the places where you mapped these paths above with the -v arguments. 
* A directory with the name as specified in --sid (here subject2) will be created in the output directory. So in this example output will be written to /home/user/my_fastsurfer_analysis/subject2/ . Make sure the output directory is empty, to avoid overwriting existing files. 

You can also run a CPU-Docker with very similar commands. See [Docker/README.md](Docker/README.md) for more details.

### Example 4: FastSurfer Singularity
After building the Singularity image (see instructions in ./Singularity/README.md), you also need to register at the FreeSurfer website (https://surfer.nmr.mgh.harvard.edu/registration.html) to acquire a valid license (for free) - just as when using Docker. This license needs to be passed to the script via the --fs_license flag.

To run FastSurfer on a given subject using the Singularity image with GPU access, execute the following commands from a directory where you want to store singularity images. This will create a singularity image from our Dockerhub image and execute it:

```bash
singularity build fastsurfer-gpu.sif docker://deepmi/fastsurfer
singularity exec --nv -B /home/user/my_mri_data:/data \
                      -B /home/user/my_fastsurfer_analysis:/output \
                      -B /home/user/my_fs_license_dir:/fs_license \
                       ./fastsurfer-gpu.sif \
                       /fastsurfer/run_fastsurfer.sh \
                      --fs_license /fs_license/license.txt \
                      --t1 /data/subject2/orig.mgz \
                      --sid subject2 --sd /output \
                      --parallel
```

Singularity Flags:
* The `--nv` flag is used to access GPU resources. 
* The -B commands mount your data, output, and directory with the FreeSurfer license file into the Singularity container. Inside the container these are visible under the name following the colon (in this case /data, /output, and /fs_license). 

FastSurfer Flags to pass through:
* The fs_license points to your FreeSurfer license which needs to be available on your computer in the my_fs_license_dir that was mapped above. 
* Note, that the paths following --fs_license, --t1, and --sd are inside the container, not global paths on your system, so they should point to the places where you mapped these paths above with the -B arguments. 
* A directory with the name as specified in --sid (here subject2) will be created in the output directory. So in this example output will be written to /home/user/my_fastsurfer_analysis/subject2/ . Make sure the output directory is empty, to avoid overwriting existing files. 

You can run the Singularity equivalent of CPU-Docker by building a Singularity image from the CPU-Docker image and excluding the `--nv` argument in your Singularity exec command.

## System Requirements

Recommendation: At least 8GB CPU RAM and 8GB NVIDIA GPU RAM ```--batch 1 --run_viewagg_on gpu```  

Minimum: 8 GB CPU RAM and 2 GB GPU RAM ```--batch 1 --run_viewagg_on cpu```

<<<<<<< HEAD
CPU-only: 8 GB CPU RAM (much slower, not recommended) ```--device cpu --batch 4``` 
=======
CPU-only: 8 GB CPU RAM (much slower, not recommended) ```--no_cuda --batch 4``` 
>>>>>>> e096584f

## FreeSurfer Downstream Modules

FreeSurfer provides several Add-on modules for downstream processing, such as subfield segmentation ( [hippocampus/amygdala](https://surfer.nmr.mgh.harvard.edu/fswiki/HippocampalSubfieldsAndNucleiOfAmygdala), [brainstrem](https://surfer.nmr.mgh.harvard.edu/fswiki/BrainstemSubstructures), [thalamus](https://freesurfer.net/fswiki/ThalamicNuclei) and [hypothalamus](https://surfer.nmr.mgh.harvard.edu/fswiki/HypothalamicSubunits) ) as well as [TRACULA](https://surfer.nmr.mgh.harvard.edu/fswiki/Tracula). We now provide symlinks to the required files, as FastSurfer creates them with a different name (e.g. using "mapped" or "DKT" to make clear that these file are from our segmentation using the DKT Atlas protocol, and mapped to the surface). Most subfield segmentations require `wmparc.mgz` and work very well with FastSurfer,  so feel free to run those pipelines after FastSurfer. TRACULA requires `aparc+aseg.mgz` which we now link, but have not tested if it works, given that [DKT-atlas](https://mindboggle.readthedocs.io/en/latest/labels.html) merged a few labels. You should source FreeSurfer 7.2 to run these modules. 

## Intended Use

This software can be used to compute statistics from an MR image for research purposes. Estimates can be used to aggregate population data, compare groups etc. The data should not be used for clinical decision support in individual cases and, therefore, does not benefit the individual patient. Be aware that for a single image, produced results may be unreliable (e.g. due to head motion, imaging artefacts, processing errors etc). We always recommend to perform visual quality checks on your data, as also your MR-sequence may differ from the ones that we tested. No contributor shall be liable to any damages, see also our software [LICENSE](LICENSE). 

## References

If you use this for research publications, please cite:

Henschel L, Conjeti S, Estrada S, Diers K, Fischl B, Reuter M, FastSurfer - A fast and accurate deep learning based neuroimaging pipeline, NeuroImage 219 (2020), 117012. https://doi.org/10.1016/j.neuroimage.2020.117012

Henschel L*, Kügler D*, Reuter M. (*co-first). FastSurferVINN: Building Resolution-Independence into Deep Learning Segmentation Methods - A Solution for HighRes Brain MRI. NeuroImage 251 (2022), 118933. http://dx.doi.org/10.1016/j.neuroimage.2022.118933

Stay tuned for updates and follow us on Twitter: https://twitter.com/deepmilab

## Acknowledgements
The recon-surf pipeline is largely based on FreeSurfer 
https://surfer.nmr.mgh.harvard.edu/fswiki/FreeSurferMethodsCitation<|MERGE_RESOLUTION|>--- conflicted
+++ resolved
@@ -52,7 +52,7 @@
                     The total memory is considered for this decision. 
                     If this fails, or you actively overwrote the check with setting "--run_viewagg_on cpu", view agg is run on the cpu. 
                     Equivalently, if you define "--run_viewagg_on gpu", view agg will be run on the gpu (no memory check will be done).
-* --no_cuda: Flag to disable CUDA usage in FastSurferCNN (no GPU usage, inference on CPU)
+* --device <str>: Select device for NN segmentation ("cpu", "cuda"), where cuda (default) means Nvidia GPU, you can select which one "cuda:1".
 * --batch: Batch size for inference. Default: 8. Lower this to reduce memory requirement
 * --order: Order of interpolation for mri_convert T1 before segmentation (0=nearest, 1=linear(default), 2=quadratic, 3=cubic)
 
@@ -136,11 +136,7 @@
                       --parallel
 ```
 
-<<<<<<< HEAD
-Docker flags:
-=======
 Docker Flags:
->>>>>>> e096584f
 * The --gpus flag is used to allow Docker to access GPU resources. With it you can also specify how many GPUs to use. In the example above, _all_ will use all available GPUS. To use a single one (e.g. GPU 0), set --gpus device=0. To use multiple specific ones (e.g. GPU 0, 1 and 3), set --gpus '"device=0,1,3"'.
 * The -v commands mount your data, output, and directory with the FreeSurfer license file into the docker container. Inside the container these are visible under the name following the colon (in this case /data, /output, and /fs_license). 
 * The --rm flag takes care of removing the container once the analysis finished. 
@@ -188,11 +184,7 @@
 
 Minimum: 8 GB CPU RAM and 2 GB GPU RAM ```--batch 1 --run_viewagg_on cpu```
 
-<<<<<<< HEAD
 CPU-only: 8 GB CPU RAM (much slower, not recommended) ```--device cpu --batch 4``` 
-=======
-CPU-only: 8 GB CPU RAM (much slower, not recommended) ```--no_cuda --batch 4``` 
->>>>>>> e096584f
 
 ## FreeSurfer Downstream Modules
 
