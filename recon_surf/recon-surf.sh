#!/bin/bash

# Copyright 2019 Image Analysis Lab, German Center for Neurodegenerative Diseases (DZNE), Bonn
#
# Licensed under the Apache License, Version 2.0 (the "License");
# you may not use this file except in compliance with the License.
# You may obtain a copy of the License at
#
#     http://www.apache.org/licenses/LICENSE-2.0
#
# Unless required by applicable law or agreed to in writing, software
# distributed under the License is distributed on an "AS IS" BASIS,
# WITHOUT WARRANTIES OR CONDITIONS OF ANY KIND, either express or implied.
# See the License for the specific language governing permissions and
# limitations under the License.

VERSION='$Id$'
FS_VERSION_SUPPORT="7.3.2"

# Regular flags default
t1=""                 # Path and name of T1 input
aparc_aseg_segfile="" # Path and name of segmentation
subject=""            # Subject name
seg_cc=0              # if 1, run pipeline only until corpus callosum is added (no surfaces will be created)
vol_segstats=0        # if 1, return volume-based aparc.DKTatlas+aseg stats based on dl-prediction
fstess=0              # run mri_tesselate (FS way), if 0 = run mri_mc
fsqsphere=0           # run inflate1 and qsphere (FSway), if 0 run spectral projection
fsaparc=0	            # run FS aparc (and cortical ribbon), if 0 map aparc from aparc_aseg_segfile
fssurfreg=0           # run FS surface registration to fsaverage, if 0 omit this step
python="python3.8"    # python version
DoParallel=0          # if 1, run hemispheres in parallel
threads="1"           # number of threads to use for running FastSurfer
<<<<<<< HEAD
vox_size="auto"       # hires processing
hiresflag="-hires"    # flag for recon-all calls for hires (default "-hires", which is the "hires" setting)
=======
>>>>>>> 473caa31
allow_root=""         # flag for allowing execution as root user

# Dev flags default
check_version=1;    # Check for supported FreeSurfer version (terminate if not detected)
get_t1=1;           # Generate T1.mgz from nu.mgz and brainmask from it (default)
hires_voxsize_threshold=0.999  # Threshold below which the hires options are passed.

if [ -z "$FASTSURFER_HOME" ]
then
  binpath="$( cd -- "$(dirname "$0")" >/dev/null 2>&1 ; pwd -P )/"
else
  binpath="$FASTSURFER_HOME/recon_surf/"
fi

# fs_time command from fs60, fs72 fails in parallel mode, use local one
# also check for failure (e.g. on mac it fails)
timecmd="${binpath}fs_time"
$timecmd echo testing &> /dev/null
if [ ${PIPESTATUS[0]} -ne 0 ] ; then 
  echo "time command failing, not using time..."
  timecmd=""
fi


# check bash version > 4
function version { echo "$@" | awk -F. '{ printf("%d%03d%03d%03d\n", $1,$2,$3,$4); }'; }
if [ $(version ${BASH_VERSION}) -lt $(version "4.0.0") ]; then
    echo "bash ${BASH_VERSION} is too old. Should be newer than 4.0, please upgrade!"
    exit 1
fi


function usage()
{
cat << EOF

Usage: recon-surf.sh --sid <sid> --sd <sdir> --t1 <t1> --aparc_aseg_segfile <aparc_aseg_segfile> [OPTIONS]

recon-surf.sh takes a segmentation and T1 full head image and creates surfaces,
thickness etc as a FS subject dir.

FLAGS:
  --sid <subjectID>       Subject ID to create directory inside \$SUBJECTS_DIR 
  --sd  <subjects_dir>    Output directory \$SUBJECTS_DIR (or pass via env var)
  --t1  <T1_input>        T1 full head input (not bias corrected). This must be
                            a conformed image (dimensions: 256x256x256, voxel
                            size: 1x1x1, LIA orientation, and data type UCHAR).
                            Images can be conformed using FastSurferCNN's
                            conform.py script (usage example: python3
                            FastSurferCNN/data_loader/conform.py -i <T1_input>
                            -o <conformed_T1_output>).
  --aparc_aseg_segfile <aparc_aseg_segfile>
                          Name of intermediate DL-based segmentation file
                            (similar to aparc+aseg). This must be conformed
                            (dimensions: 256x256x256, voxel size: 1x1x1, LIA
                            orientation). FastSurferCNN's segmentations are
                            conformed by default; please ensure that
                            segmentations produced otherwise are conformed.
                            Requires an ABSOLUTE Path! Default location:
                            \$SUBJECTS_DIR/\$sid/mri/aparc.DKTatlas+aseg.deep.mgz
  --seg_with_cc_only      Run recon_surf until corpus callosum is added in (no
                            surface models will be created in this case!)
  --vol_segstats          Additionally return volume-based aparc.DKTatlas+aseg
                            statistics for DL-based segmentation (does not
                            require surfaces)
  --fstess                Switch on mri_tesselate for surface creation
                            (default: mri_mc)
  --fsqsphere             Use FreeSurfer iterative inflation for qsphere
                            (default: spectral spherical projection)
  --fsaparc               Additionally create FS aparc segmentations and ribbon.
                            Skipped by default (--> DL prediction is used which
                            is faster, and usually these mapped ones are fine)
  --surfreg               Run Surface registration with FreeSurfer (for
                            cross-subject correspondence)
  --parallel              Run both hemispheres in parallel
  --threads <int>         Set openMP and ITK threads to <int>
  --py <python_cmd>       Command for python, default $python
  --fs_license <license>  Path to FreeSurfer license key file. Register at
                            https://surfer.nmr.mgh.harvard.edu/registration.html
                            for free to obtain it if you do not have FreeSurfer
                            installed already
  -h --help               Print Help

Dev Flags:
  --ignore_fs_version     Switch on to avoid check for FreeSurfer version.
                            Program will otherwise terminate if $FS_VERSION_SUPPORT is 
                            not sourced. Can be used for testing dev versions.
  --no_fs_T1              Do not generate T1.mgz (normalized nu.mgz included in
                            standard FreeSurfer output) and create brainmask.mgz
                            directly from norm.mgz instead. Saves 1:30 min.
  --allow_root            Allow execution as root user.

REFERENCES:

If you use this for research publications, please cite:

Henschel L, Conjeti S, Estrada S, Diers K, Fischl B, Reuter M, FastSurfer - A
 fast and accurate deep learning based neuroimaging pipeline, NeuroImage 219
 (2020), 117012. https://doi.org/10.1016/j.neuroimage.2020.117012

Henschel L*, Kuegler D*, Reuter M. (*co-first). FastSurferVINN: Building
 Resolution-Independence into Deep Learning Segmentation Methods - A Solution
 for HighRes Brain MRI. NeuroImage 251 (2022), 118933. 
 http://dx.doi.org/10.1016/j.neuroimage.2022.118933

EOF

}


function RunIt()
{
# parameters
# $1 : cmd  (command to run)
# $2 : LF   (log file)
# $3 : CMDF (command file) optional
# if CMDF is passed, then LF is ignored and cmd is echoed into CMDF and not run
  cmd=$1
  LF=$2
  if [[ $# -eq 3 ]]
  then
    CMDF=$3
    echo "echo \"$cmd\" " |& tee -a $CMDF
    echo "$timecmd $cmd " |& tee -a $CMDF
    echo "if [ \${PIPESTATUS[0]} -ne 0 ] ; then exit 1 ; fi" >> $CMDF
  else
    echo $cmd |& tee -a $LF
    $timecmd $cmd |& tee -a $LF
    if [ ${PIPESTATUS[0]} -ne 0 ] ; then exit 1 ; fi
  fi
}

function RunBatchJobs()
{
# parameters
# $1 : LF
# $2 ... : CMDFS
  LOG_FILE=$1
  # launch jobs found in command files (shift past first logfile arg).
  # job output goes to a logfile named after the command file, which
  # later gets appended to LOG_FILE

  echo
  echo "RunBatchJobs: Logfile: $LOG_FILE"

  PIDS=()
  LOGS=()
  shift
  for cmdf in $*; do
    echo "RunBatchJobs: CMDF: $cmdf"
    chmod u+x $cmdf
    JOB="$cmdf"
    LOG=$cmdf.log
    echo "" >& $LOG
    echo " $JOB" >> $LOG
    echo "" >> $LOG
    exec $JOB >> $LOG 2>&1 &
    PIDS=(${PIDS[@]} $!)
    LOGS=(${LOGS[@]} $LOG)

  done
  # wait till all processes have finished
  PIDS_STATUS=()
  for pid in "${PIDS[@]}"; do
    echo "Waiting for PID $pid of (${PIDS[@]}) to complete..."
    wait $pid
    PIDS_STATUS=(${PIDS_STATUS[@]} $?)
  done
  # now append their logs to the main log file
  for log in "${LOGS[@]}"
  do
    cat $log >> $LOG_FILE
    rm -f $log
  done
  echo "PIDs (${PIDS[@]}) completed and logs appended."
  # and check for failures
  for pid_status in "${PIDS_STATUS[@]}"
  do
    if [ "$pid_status" != "0" ] ; then
      exit 1
    fi
  done
}



# PRINT USAGE if called without params
if [[ $# -eq 0 ]]
then
  usage
  exit
fi


# PARSE Command line
inputargs=("$@")
POSITIONAL=()
while [[ $# -gt 0 ]]
do
key="$1"

case $key in
    --sid)
    subject="$2"
    shift # past argument
    shift # past value
    ;;
    --sd)
    export SUBJECTS_DIR="$2"
    shift # past argument
    shift # past value
    ;;
    --t1)
    t1="$2"
    shift # past argument
    shift # past value
    ;;
    --seg)
    echo "WARNING: --seg <filename> is deprecated, use --aparc_aseg_segfile <filename>."
    aparc_aseg_segfile="$2"
    shift # past argument
    shift # past value
    ;;
    --aparc_aseg_segfile)
    aparc_aseg_segfile="$2"
    shift # past argument
    shift # past value
    ;;
    --seg_with_cc_only)
    seg_cc=1
    shift # past argument
    ;;
    --vol_segstats)
    vol_segstats=1
    shift # past argument
    ;;
    --fstess)
    fstess=1
    shift # past argument
    ;;
    --fsqsphere)
    fsqsphere=1
    shift # past argument
    ;;
    --fsaparc)
    fsaparc=1
    shift # past argument
    ;;
    --surfreg)
    fssurfreg=1
    shift # past argument
    ;;
<<<<<<< HEAD
    --hires)
    echo "WARNING: --hires is deprecated, use --vox_size auto."
    vox_size="auto"
    hiresflag="-hires"
    shift # past argument
    ;;
    --vox_size)
    if [ "$2" == "auto" ]; then
      hiresflag="-hires"
    elif [ "$2" == "1" ]; then
      hiresflag=""
    else
      exit "Invalid option for --vox_size, only 1 or 'auto' are valid."
    fi
    vox_size=$2
    shift # past argument
    shift # past value
    ;;
=======
>>>>>>> 473caa31
    --parallel)
    DoParallel=1
    shift # past argument
    ;;
    --threads)
    threads="$2"
    shift # past argument
    shift # past value
    ;;
    --py)
    python="$2"
    shift # past argument
    shift # past value
    ;;
    --fs_license)
    if [ -f "$2" ]; then
        export FS_LICENSE="$2"
    else
        echo "Provided FreeSurfer license file $2 could not be found. Make sure to provide the full path and name. Exiting..."
        exit 1;
    fi
    shift # past argument
    shift # past value
    ;;
    --ignore_fs_version)
    check_version=0
    shift # past argument
    ;;
    --no_fs_T1 )
    get_t1=0
    shift # past argument
    ;;
    --allow_root)
    allow_root="--allow_root"
    shift # past argument
    ;;
    -h|--help)
    usage
    exit
    ;;
    *)    # unknown option
    echo ERROR: Flag $key unrecognized.
    exit 1
    ;;
esac
done
set -- "${POSITIONAL[@]}" # restore positional parameters

# CHECKS
echo
echo sid $subject
echo T1  $t1
echo aparc_aseg_segfile $aparc_aseg_segfile
echo


# Warning if run as root user
if [ -z "$allow_root" ] && [ "$(id -u)" == "0" ]
  then
    echo "You are trying to run '$0' as root. We advice to avoid running FastSurfer as root, "
    echo "because it will lead to files and folders created as root."
    echo "If you are running FastSurfer in a docker container, you can specify the user with "
    echo "'-u \$(id -u):\$(id -g)' (see https://docs.docker.com/engine/reference/run/#user)."
    echo "If you want to force running as root, you may pass --allow_root to recon-surf.sh."
    exit 1;
fi

if [ "$subject" == "subject" ]
then
  echo "Subject ID cannot be \"subject\", please choose a different sid"
  # Explanation, see https://github.com/Deep-MI/FastSurfer/issues/186
  # this is a bug in FreeSurfer's argparse when calling "mri_brainvol_stats subject"
  exit 1
fi

if [ -z "$SUBJECTS_DIR" ]
then
  echo "\$SUBJECTS_DIR not set. Either set it via the shell prior to running recon_surf.sh or supply it via the --sd flag."
  exit 1
fi

if [ -z "$FREESURFER_HOME" ]
then
  echo "Did not find \$FREESURFER_HOME. A working version of FreeSurfer $FS_VERSION_SUPPORT is needed to run recon-surf locally."
  echo "Make sure to export and source FreeSurfer before running recon-surf.sh: "
  echo "export FREESURFER_HOME=/path/to/your/local/fs$FS_VERSION_SUPPORT"
  echo "source \$FREESURFER_HOME/SetUpFreeSurfer.sh"
  exit 1
fi
# needed in FS72 due to a bug in recon-all --fill using FREESURFER instead of FREESURFER_HOME
export FREESURFER=$FREESURFER_HOME   

if [ "$check_version" == "1" ]
then
  if grep -q -v ${FS_VERSION_SUPPORT} $FREESURFER_HOME/build-stamp.txt
  then
    echo "ERROR: You are trying to run recon-surf with FreeSurfer version $(cat $FREESURFER_HOME/build-stamp.txt)."
    echo "We are currently supporting only FreeSurfer $FS_VERSION_SUPPORT"
    echo "Therefore, make sure to export and source the correct FreeSurfer version before running recon-surf.sh: "
    echo "export FREESURFER_HOME=/path/to/your/local/fs$FS_VERSION_SUPPORT"
    echo "source \$FREESURFER_HOME/SetUpFreeSurfer.sh"
    exit 1
  fi
fi

if [ -z "$PYTHONUNBUFFERED" ]
then
  export PYTHONUNBUFFERED=0
fi

if [ -z "$t1" ] || [ ! -f "$t1" ]
then
  echo "ERROR: T1 image ($t1) could not be found. Must supply an existing T1 input (conformed, full head) via --t1 (absolute path and name)."
  # needed to create orig.mgz and to get file name. This will eventually be changed.
  exit 1
fi

if [ -z "$subject" ]
then
  echo "ERROR: must supply subject name via --sid"
  exit 1
fi

if [ -z "$aparc_aseg_segfile" ]
then
  # Set to default
  aparc_aseg_segfile="${SUBJECTS_DIR}/${subject}/mri/aparc.DKTatlas+aseg.deep.mgz"
fi

if [ ! -f "$aparc_aseg_segfile" ]
then
  # No segmentation found, exit with error
  echo "ERROR: Segmentation ($aparc_aseg_segfile) could not be found! "
  echo "Segmentation must either exist in default location (\$SUBJECTS_DIR/\$SID/mri/aparc.DKTatlas+aseg.deep.mgz) or you must supply the absolute path and name via --aparc_aseg_segfile."
  exit 1
fi

# set threads for openMP and itk
# if OMP_NUM_THREADS is not set and available resources are too vast, mc will fail with segmentation fault!
# Therefore we set it to 1 as default above, if nothing is specified.
fsthreads=""
export OMP_NUM_THREADS=$threads
export ITK_GLOBAL_DEFAULT_NUMBER_OF_THREADS=$threads
if [ "$threads" -gt "1" ]
then
  fsthreads="-threads $threads -itkthreads $threads"
fi

if [ $(echo -n "${SUBJECTS_DIR}/${subject}" | wc -m) -gt 185 ]
then
  echo "ERROR: subject directory path is very long."
  echo "This is known to cause errors due to some commands run by freesurfer versions built for Ubuntu."
  echo "--sd + --sid should be less than 185 characters long."
  exit 1
fi

# Check if running on an existing subject directory
if [ -f "$SUBJECTS_DIR/$subject/mri/wm.mgz" ] || [ -f "$SUBJECTS_DIR/$subject/mri/aparc.DKTatlas+aseg.orig.mgz" ]; then
  echo "ERROR: running on top of an existing subject directory!"
  echo "The output directory must not contain data from a previous invocation of recon-surf."
  exit 1
fi

# Check input segmentation quality
echo "Checking Input Segmentation Quality ..."
cmd="$python ${binpath}/../FastSurferCNN/quick_qc.py --aparc_aseg_segfile $aparc_aseg_segfile"
echo $cmd
$cmd
if [ ${PIPESTATUS[0]} -ne 0 ] ; then exit 1 ; fi
echo

# collect info
StartTime=`date`;
tSecStart=`date '+%s'`;
year=`date +%Y`
month=`date +%m`
day=`date +%d`
hour=`date +%H`
min=`date +%M`


# Setup dirs
mkdir -p $SUBJECTS_DIR/$subject/scripts
mkdir -p $SUBJECTS_DIR/$subject/mri/transforms
mkdir -p $SUBJECTS_DIR/$subject/mri/tmp
mkdir -p $SUBJECTS_DIR/$subject/surf
mkdir -p $SUBJECTS_DIR/$subject/label
mkdir -p $SUBJECTS_DIR/$subject/stats

mdir=$SUBJECTS_DIR/$subject/mri
sdir=$SUBJECTS_DIR/$subject/surf
ldir=$SUBJECTS_DIR/$subject/label

mask=$mdir/mask.mgz


# Set up log file
DoneFile=$SUBJECTS_DIR/$subject/scripts/recon-surf.done
if [ $DoneFile != /dev/null ] ; then  rm -f $DoneFile ; fi
LF=$SUBJECTS_DIR/$subject/scripts/recon-surf.log
if [ $LF != /dev/null ] ; then  rm -f $LF ; fi
echo "Log file for recon-surf.sh" >> $LF
date  |& tee -a $LF
echo "" |& tee -a $LF
echo "export SUBJECTS_DIR=$SUBJECTS_DIR" |& tee -a $LF
echo "cd `pwd`"  |& tee -a $LF
echo $0 ${inputargs[*]} |& tee -a $LF
echo "" |& tee -a $LF
cat $FREESURFER_HOME/build-stamp.txt |& tee -a $LF
echo $VERSION |& tee -a $LF
uname -a  |& tee -a $LF


# Print parallelization parameters
echo " " |& tee -a $LF
if [ "$DoParallel" == "1" ]
then
  echo " RUNNING both hemis in PARALLEL " |& tee -a $LF
else
  echo " RUNNING both hemis SEQUENTIALLY " |& tee -a $LF
fi
echo " RUNNING $OMP_NUM_THREADS number of OMP THREADS " |& tee -a $LF
echo " RUNNING $ITK_GLOBAL_DEFAULT_NUMBER_OF_THREADS number of ITK THREADS " |& tee -a $LF
echo " " |& tee -a $LF




#if false; then

########################################## START ########################################################

echo " " |& tee -a $LF
echo "================== Creating orig and rawavg from input =========================" |& tee -a $LF
echo " " |& tee -a $LF

CONFORM_LF=$SUBJECTS_DIR/$subject/scripts/conform.log
if [ $CONFORM_LF != /dev/null ] ; then  rm -f $CONFORM_LF ; fi
echo "Log file for Conform test" > $CONFORM_LF

# check for input conformance
cmd="$python ${binpath}../FastSurferCNN/data_loader/conform.py -i $t1 --check_only --vox_size min --verbose"
RunIt "$cmd" "$LF -a $CONFORM_LF"

# look into the CONFORM_LF to find the voxel sizes, the second conform.py call will check the legality of vox_size
vox_size=`cat $CONFORM_LF | grep -E " - Voxel Size " | cut -d' ' -f5 | cut -d'x' -f1`
# remove the temporary conform_log (all info is also in the recon-surf logfile)
if [ -f "$CONFORM_LF" ]; then rm -f $CONFORM_LF ; fi

# here, we check the correct vox_size by passing it to the next conform, so errors in this line might be caused above
cmd="$python ${binpath}../FastSurferCNN/data_loader/conform.py -i $aparc_aseg_segfile --check_only --vox_size $vox_size --dtype any --verbose"
RunIt "$cmd" $LF

if [ "$vox_size" -lt "$hires_voxsize_threshold" ]
then
  echo "The voxel size $vox_size is less than $hires_voxsize_threshold, so we are proceeding with hires options." |& tee -a $LF
  hiresflag="-hires"
  noconform_if_hires=" -noconform"
  hires_surface_suffix=".predec"
else
  echo "The voxel size $vox_size is not less than $hires_voxsize_threshold, so we are proceeding with standard options." |& tee -a $LF
  hiresflag=""
  noconform_if_hires=""
  hires_surface_suffix=""
fi

# create orig.mgz and aparc.DKTatlas+aseg.orig.mgz (copy of segmentation)
cmd="mri_convert $t1 $mdir/orig.mgz"
RunIt "$cmd" $LF

cmd="mri_convert $aparc_aseg_segfile $mdir/aparc.DKTatlas+aseg.orig.mgz"
RunIt "$cmd" $LF

# link to rawavg (needed by pctsurfcon)
pushd $mdir
cmd="ln -sf orig.mgz rawavg.mgz"
RunIt "$cmd" $LF
popd

if [ ! -f "$mask" ] || [ ! -f "$mdir/aseg.auto_noCCseg.mgz" ] ; then
  # Mask or aseg.auto_noCCseg not found; create them
  echo " " |& tee -a $LF
  echo "============= Creating aseg.auto_noCCseg (map aparc labels back) ===============" |& tee -a $LF
  echo " " |& tee -a $LF

  # reduce labels to aseg, then create mask (dilate 5, erode 4, largest component), also mask aseg to remove outliers
  # output will be uchar (else mri_cc will fail below)
  cmd="$python ${binpath}/../FastSurferCNN/reduce_to_aseg.py -i $mdir/aparc.DKTatlas+aseg.orig.mgz -o $mdir/aseg.auto_noCCseg.mgz --outmask $mask --fixwm"
  RunIt "$cmd" $LF
fi

echo " " |& tee -a $LF
echo "============= Computing Talairach Transform and NU (bias corrected) ============" |& tee -a $LF
echo " " |& tee -a $LF

pushd $mdir

# nu processing is changed here compared to recon-all: we use the brainmask from the
# segmentation to improve the nu correction (and speedup)
# orig_nu N3 in FS6 took 44 sec, FS 7.3.2 uses --ants-n4 (takes 3 min and does not accept
# the mask due to a bug in AntsN4BiasFieldCorrectionFs wrapper).
# This re-implementation uses N4 from simpleITK with our brainmask, we also directly 
# scale WM to 110 using a ball at the center of the mask with radius 50 (similar to FS,
# which uses origin of talaorach.xfm and grabs quite a few non brain region in the
# frontal head), we don't. Also this avoids a second call to nu correct. 
# talairach.xfm is also not needed here at all, it can be dropped if other places in the
# stream can be changed to avoid it. 
#cmd="mri_nu_correct.mni --no-rescale --i $mdir/orig.mgz --o $mdir/orig_nu.mgz --n 1 --proto-iters 1000 --distance 50 --mask $mdir/mask.mgz"
cmd="$python ${binpath}/N4_bias_correct.py --in $mdir/orig.mgz --out $mdir/orig_nu.mgz --mask $mdir/mask.mgz  --threads $threads"
RunIt "$cmd" $LF

# talairach.xfm: compute talairach full head (25sec)
cmd="talairach_avi --i $mdir/orig_nu.mgz --xfm $mdir/transforms/talairach.auto.xfm"
RunIt "$cmd" $LF
# create copy
cmd="cp $mdir/transforms/talairach.auto.xfm $mdir/transforms/talairach.xfm"
RunIt "$cmd" $LF
# talairach.lta: convert to lta
cmd="lta_convert --src $mdir/orig.mgz --trg $FREESURFER_HOME/average/mni305.cor.mgz --inxfm $mdir/transforms/talairach.xfm --outlta $mdir/transforms/talairach.xfm.lta --subject fsaverage --ltavox2vox"
RunIt "$cmd" $LF

# FS would here create better nu.mgz using talairach transform (finds wm and maps it to approx 110)
#NuIterations="1 --proto-iters 1000 --distance 50"  # default 3T
#FS60 cmd="mri_nu_correct.mni --i $mdir/orig.mgz --o $mdir/nu.mgz --uchar $mdir/transforms/talairach.xfm --n $NuIterations --mask $mdir/mask.mgz"
#FS72 cmd="mri_nu_correct.mni --i $mdir/orig.mgz --o $mdir/nu.mgz --uchar $mdir/transforms/talairach.xfm --n $NuIterations --ants-n4"
# all this is basically useless, as we did a good orig_nu already, including WM normalization

# Since we do not run mri_em_register we sym-link other talairach transform files here
pushd $mdir/transforms
cmd="ln -sf talairach.xfm.lta talairach_with_skull.lta"
RunIt "$cmd" $LF
cmd="ln -sf talairach.xfm.lta talairach.lta"
RunIt "$cmd" $LF
popd

# Add xfm to nu (we use orig_nu as input to write nu.mgz)
cmd="mri_add_xform_to_header -c $mdir/transforms/talairach.xfm $mdir/orig_nu.mgz $mdir/nu.mgz"
RunIt "$cmd" $LF

popd


echo " " |& tee -a $LF
echo "============ Creating brainmask from aseg and norm, and update aseg ============" |& tee -a $LF
echo " " |& tee -a $LF

# create norm by masking nu
cmd="mri_mask $mdir/nu.mgz $mdir/mask.mgz $mdir/norm.mgz"
RunIt "$cmd" $LF

if [ "$get_t1" == "1" ]
then
  # create T1.mgz from nu (!! here we could also try passing aseg?)
  cmd="mri_normalize -g 1 -seed 1234 -mprage $mdir/nu.mgz $mdir/T1.mgz $noconform_if_hires"
  RunIt "$cmd" $LF

  # create brainmask by masking T1
  cmd="mri_mask $mdir/T1.mgz $mdir/mask.mgz $mdir/brainmask.mgz"
  RunIt "$cmd" $LF
else
  # Default: create brainmask by linkage to norm.mgz (masked nu.mgz)
  pushd $mdir
  cmd="ln -sf norm.mgz brainmask.mgz"
  RunIt "$cmd" $LF
  popd
fi

# create aseg.auto including cc segmentation and  46 sec, requires norm.mgz
# Note: if original input segmentation already contains CC, this will exit with ERROR
# in the future maybe check and skip this step (and next)
cmd="mri_cc -aseg aseg.auto_noCCseg.mgz -o aseg.auto.mgz -lta $mdir/transforms/cc_up.lta $subject"
RunIt "$cmd" $LF

# add cc into aparc.DKTatlas+aseg.deep (not sure if this is really needed)
cmd="$python ${binpath}paint_cc_into_pred.py -in_cc $mdir/aseg.auto.mgz -in_pred $aparc_aseg_segfile -out $mdir/aparc.DKTatlas+aseg.deep.withCC.mgz"
RunIt "$cmd" $LF

# Calculate volume-based segstats for deep learning prediction (with CC, requires norm.mgz as invol)
if [ "$vol_segstats" == "1" ]
then
    cmd="mri_segstats --seed 1234 --segfile $mdir/aparc.DKTatlas+aseg.deep.withCC.mgz --sum $mdir/../stats/aparc.DKTatlas+aseg.deep.volume.stats --pv $mdir/norm.mgz --empty --brainmask $mdir/brainmask.mgz --brain-vol-from-seg --excludeid 0 --subcortgray --in $mdir/norm.mgz --in-intensity-name norm --in-intensity-units MR --etiv --id 2, 4, 5, 7, 8, 10, 11, 12, 13, 14, 15, 16, 17, 18, 24, 26, 28, 31, 41, 43, 44, 46, 47, 49, 50, 51, 52, 53, 54, 58, 60, 63, 77, 251, 252, 253, 254, 255, 1002, 1003, 1005, 1006, 1007, 1008, 1009, 1010, 1011, 1012, 1013, 1014, 1015, 1016, 1017, 1018, 1019, 1020, 1021, 1022, 1023, 1024, 1025, 1026, 1027, 1028, 1029, 1030, 1031, 1034, 1035, 2002, 2003, 2005, 2006, 2007, 2008, 2009, 2010, 2011, 2012, 2013, 2014, 2015, 2016, 2017, 2018, 2019, 2020, 2021, 2022, 2023, 2024, 2025, 2026, 2027, 2028, 2029, 2030, 2031, 2034, 2035 --ctab /$FREESURFER_HOME/FreeSurferColorLUT.txt --subject $subject"
    RunIt "$cmd" $LF
fi

if [ "$seg_cc" == "1" ]
  # stop workflow at this point (only segmentation with corpus callosum was requested, surface models will be skipped.
then
    echo " " |& tee -a $LF
    echo "User requested segmentation only (with Corpus Callosum and/or vol segstats)." |& tee -a $LF
    echo "Therefore, pipeline finishes at this point. No surfaces will be created." |& tee -a $LF
    echo "================= DONE =========================================================" |& tee -a $LF
    echo " " |& tee -a $LF
    echo "recon-surf.sh $subject finished without error at `date`"  |& tee -a $LF
    echo " " |& tee -a $LF
    exit 0;
fi

echo " " |& tee -a $LF
echo "========= Creating filled from brain (brainfinalsurfs, wm.asegedit, wm)  =======" |& tee -a $LF
echo " " |& tee -a $LF

cmd="recon-all -s $subject -asegmerge -normalization2 -maskbfs -segmentation -fill $hiresflag $fsthreads"
RunIt "$cmd" $LF


# ================================================== SURFACES ==========================================================


CMDFS=""

for hemi in lh rh; do

CMDF="$SUBJECTS_DIR/$subject/scripts/$hemi.processing.cmdf"
CMDFS="$CMDFS $CMDF"
rm -rf $CMDF

echo "#!/bin/bash" > $CMDF
echo "echo " |& tee -a $CMDF
echo "echo \"================== Creating surfaces $hemi - orig.nofix ==================\"" |& tee -a $CMDF
echo "echo " |& tee -a $CMDF


if [ "$fstess" == "1" ]
then
  cmd="recon-all -subject $subject -hemi $hemi -tessellate -smooth1 -no-isrunning $hiresflag $fsthreads"
  RunIt "$cmd" $LF $CMDF
else
  # instead of mri_tesselate lego land use marching cube

    if [ $hemi == "lh" ]; then
        hemivalue=255;
    else
        hemivalue=127;
    fi

    # extract initial surface "?h.orig.nofix"
    cmd="mri_pretess $mdir/filled.mgz $hemivalue $mdir/brain.mgz $mdir/filled-pretess$hemivalue.mgz"
    RunIt "$cmd" $LF $CMDF

    # Marching cube does not return filename and wrong volume info!
    outmesh=$sdir/$hemi.orig.nofix$hires_surface_suffix
    cmd="mri_mc $mdir/filled-pretess$hemivalue.mgz $hemivalue $outmesh"
    RunIt "$cmd" $LF $CMDF

    # Rewrite surface orig.nofix to fix vertex locs bug (scannerRAS instead of surfaceRAS set with mc)
    cmd="$python ${binpath}rewrite_mc_surface.py --input $outmesh --output $outmesh --filename_pretess $mdir/filled-pretess$hemivalue.mgz"
    RunIt "$cmd" $LF $CMDF

    # Check if the surfaceRAS was correctly set and exit otherwise (sanity check in case nibabel changes their default header behaviour)
    cmd="mris_info $outmesh | grep -q 'vertex locs : surfaceRAS'"
    echo "echo \"$cmd\" " |& tee -a $CMDF
    echo "$timecmd $cmd " |& tee -a $CMDF
    echo "if [ \${PIPESTATUS[1]} -ne 0 ] ; then echo \"Incorrect header information detected in $outmesh: vertex locs is not set to surfaceRAS. Exiting... \"; exit 1 ; fi" >> $CMDF

    # Reduce to largest component (usually there should only be one)
    cmd="mris_extract_main_component $outmesh $outmesh"
    RunIt "$cmd" $LF $CMDF
    
    # for hires decimate mesh 
    if [ ! -z "$hiresflag" ]; then
      DecimationFaceArea="0.5"
      # Reduce the number of faces such that the average face area is
      # DecimationFaceArea.  If the average face area is already more
      # than DecimationFaceArea, then the surface is not changed.
      # set cmd = (mris_decimate -a $DecimationFaceArea ../surf/$hemi.orig.nofix.predec ../surf/$hemi.orig.nofix)
      cmd="mris_remesh --desired-face-area $DecimationFaceArea --input $outmesh --output $sdir/$hemi.orig.nofix"
      RunIt "$cmd" $LF $CMDF
    fi

    # -smooth1 (explicitly state 10 iteration (default) but may change in future)
    cmd="mris_smooth -n 10 -nw -seed 1234 $sdir/$hemi.orig.nofix $sdir/$hemi.smoothwm.nofix"
    RunIt "$cmd" $LF $CMDF

fi



echo "echo  " |& tee -a $CMDF
echo "echo \"=================== Creating surfaces $hemi - qsphere ====================\"" |& tee -a $CMDF
echo "echo " |& tee -a $CMDF

#surface inflation (54sec both hemis) (needed for qsphere and for topo-fixer)
cmd="recon-all -subject $subject -hemi $hemi -inflate1 -no-isrunning $hiresflag $fsthreads"
RunIt "$cmd" $LF $CMDF


if [ "$fsqsphere" == "1" ]
then
  # quick spherical mapping (2min48sec)
  cmd="recon-all -subject $subject -hemi $hemi -qsphere -no-isrunning $hiresflag $fsthreads"
  RunIt "$cmd" $LF $CMDF

else

    # instead of mris_sphere, directly project to sphere with spectral approach
    # equivalent to -qsphere
    # (23sec)
    cmd="$python ${binpath}spherically_project_wrapper.py --hemi $hemi --sdir $sdir --subject $subject --threads=$threads --py $python --binpath ${binpath}"

    RunIt "$cmd" $LF $CMDF

fi


echo "echo " |& tee -a $CMDF
echo "echo \"=================== Creating surfaces $hemi - fix ========================\"" |& tee -a $CMDF
echo "echo " |& tee -a $CMDF

## -fix
cmd="recon-all -subject $subject -hemi $hemi -fix -autodetgwstats -white-preaparc -cortex-label -no-isrunning $hiresflag $fsthreads"
RunIt "$cmd" $LF $CMDF
  ## copy nofix to orig and inflated for next step
  # -white (don't know how to call this from recon-all as it needs -whiteonly setting and by default it also creates the pial.
  # create first WM surface white.preaparc from topo fixed orig surf, also first cortex label (1min), (3min for deep learning surf)



echo "echo \" \"" |& tee -a $CMDF
echo "echo \"================== Creating surfaces $hemi - inflate2 ====================\"" |& tee -a $CMDF
echo "echo \" \"" |& tee -a $CMDF


# create nicer inflated surface from topo fixed (not needed, just later for visualization)
cmd="recon-all -subject $subject -hemi $hemi -smooth2 -inflate2 -curvHK -no-isrunning $hiresflag $fsthreads"
RunIt "$cmd" $LF $CMDF


echo "echo \" \"" |& tee -a $CMDF
echo "echo \"=========== Creating surfaces $hemi - map input aparc_aseg_segfile to surf ===============\"" |& tee -a $CMDF
echo "echo \" \"" |& tee -a $CMDF

    # sample input segmentation (aparc.DKTatlas+aseg orig) onto wm surface:
    # map input aparc to surface (requires thickness (and thus pail) to compute projfrac 0.5), here we do projmm which allows us to compute based only on white
    # this is dangerous, as some cortices could be < 0.6 mm, but then there is no volume label probably anyway.
    # Also note that currently we cannot mask non-cortex regions here, should be done in mris_anatomical stats later
    # the smoothing helps
    cmd="mris_sample_parc -ct $FREESURFER_HOME/average/colortable_desikan_killiany.txt -file ${binpath}$hemi.DKTatlaslookup.txt -projmm 0.6 -f 5  -surf white.preaparc $subject $hemi aparc.DKTatlas+aseg.orig.mgz aparc.DKTatlas.mapped.prefix.annot"
    RunIt "$cmd" $LF $CMDF

    cmd="$python ${binpath}smooth_aparc.py --insurf $sdir/$hemi.white.preaparc --inaparc $ldir/$hemi.aparc.DKTatlas.mapped.prefix.annot --incort $ldir/$hemi.cortex.label --outaparc $ldir/$hemi.aparc.DKTatlas.mapped.annot"
    RunIt "$cmd" $LF $CMDF


# if we segment with FS or if surface registration is requested do it here:
if [ "$fsaparc" == "1" ] || [ "$fssurfreg" == "1" ] ; then
  echo "echo \" \"" |& tee -a $CMDF
  echo "echo \"============ Creating surfaces $hemi - FS sphere, surfreg ===============\"" |& tee -a $CMDF
  echo "echo \" \"" |& tee -a $CMDF

  # Surface registration for cross-subject correspondance (registration to fsaverage)
  cmd="recon-all -subject $subject -hemi $hemi -sphere $hiresflag -no-isrunning $fsthreads"
  RunIt "$cmd" $LF "$CMDF"
  
  # (mr) FIX: sometimes FreeSurfer Sphere Reg. fails and moves pre and post central 
  # one gyrus too far posterior, FastSurferCNN's image-based segmentation does not 
  # seem to do this, so we initialize the spherical registration with the better 
  # cortical segmentation from FastSurferCNN, this replaces recon-al -surfreg
  # 1. get alpha, beta, gamma for global alignment (rotation) based on aseg centers
  # (note the former fix, initializing with pre-central label, is not working in FS7.2
  # as they broke the label initializiation in mris_register)
  cmd="$python ${binpath}/rotate_sphere.py \
       --srcsphere $sdir/${hemi}.sphere \
       --srcaparc $ldir/$hemi.aparc.DKTatlas.mapped.annot \
       --trgsphere $FREESURFER_HOME/subjects/fsaverage/surf/${hemi}.sphere \
       --trgaparc $FREESURFER_HOME/subjects/fsaverage/label/${hemi}.aparc.annot \
       --out $sdir/${hemi}.angles.txt"
  RunIt "$cmd" $LF "$CMDF"
  # 2. use global rotation as initialization to non-linear registration:
  cmd="mris_register -curv -norot -rotate \`cat $sdir/${hemi}.angles.txt\` \
       $sdir/${hemi}.sphere \
       $FREESURFER_HOME/average/${hemi}.folding.atlas.acfb40.noaparc.i12.2016-08-02.tif \
       $sdir/${hemi}.sphere.reg"
  RunIt "$cmd" $LF "$CMDF"
  # command to generate new aparc to check if registration was OK
  # run only for debugging
  #cmd="mris_ca_label -l $SUBJECTS_DIR/$subject/label/${hemi}.cortex.label \
  #     -aseg $SUBJECTS_DIR/$subject/mri/aseg.presurf.mgz \
  #     -seed 1234 $subject $hemi $SUBJECTS_DIR/$subject/surf/${hemi}.sphere.reg \
  #     $SUBJECTS_DIR/$subject/label/${hemi}.aparc.DKTatlas-guided.annot"
  
fi


if [ "$fsaparc" == "1" ] ; then

  echo "echo \" \"" |& tee -a $CMDF
  echo "echo \"============ Creating surfaces $hemi - FS aparc_aseg_segfile..pial ===============\"" |& tee -a $CMDF
  echo "echo \" \"" |& tee -a $CMDF

  # 20-25 min for traditional surface segmentation (each hemi)
  # this creates aparc and creates pial using aparc, also computes jacobian
  cmd="recon-all -subject $subject -hemi $hemi -jacobian_white -avgcurv -cortparc -white -pial -no-isrunning $hiresflag $fsthreads"
  RunIt "$cmd" $LF $CMDF

  # Here insert DoT2Pial  later!

else

  echo "echo \" \"" |& tee -a $CMDF
  echo "echo \"================ Creating surfaces $hemi - white and pial direct ===================\"" |& tee -a $CMDF
  echo "echo \" \"" |& tee -a $CMDF


    # 4 min compute white :
    echo "pushd $mdir" >> $CMDF
    cmd="mris_place_surface --adgws-in ../surf/autodet.gw.stats.$hemi.dat --seg aseg.presurf.mgz --wm wm.mgz --invol brain.finalsurfs.mgz --$hemi --i ../surf/$hemi.white.preaparc --o ../surf/$hemi.white --white --nsmooth 0 --rip-label ../label/$hemi.cortex.label --rip-bg --rip-surf ../surf/$hemi.white.preaparc --aparc ../label/$hemi.aparc.DKTatlas.mapped.annot"
    RunIt "$cmd" $LF $CMDF
    # 4 min compute pial :
    cmd="mris_place_surface --adgws-in ../surf/autodet.gw.stats.$hemi.dat --seg aseg.presurf.mgz --wm wm.mgz --invol brain.finalsurfs.mgz --$hemi --i ../surf/$hemi.white --o ../surf/$hemi.pial.T1 --pial --nsmooth 0 --rip-label ../label/$hemi.cortex+hipamyg.label --pin-medial-wall ../label/$hemi.cortex.label --aparc ../label/$hemi.aparc.DKTatlas.mapped.annot --repulse-surf ../surf/$hemi.white --white-surf ../surf/$hemi.white"
    RunIt "$cmd" $LF $CMDF
    echo "popd" >> $CMDF

    # Here insert DoT2Pial  later --> if T2pial is not run, need to softlink pial.T1 to pial!

    echo "pushd $sdir" >> $CMDF
    cmd="ln -sf $hemi.pial.T1 $hemi.pial"
    RunIt "$cmd" $LF $CMDF
    echo "popd" >> $CMDF

    echo "pushd $mdir" >> $CMDF
    # these are run automatically in fs7* recon-all and cannot be called directly without -pial flag (or other t2 flags)
    cmd="mris_place_surface --curv-map ../surf/$hemi.white 2 10 ../surf/$hemi.curv"
    RunIt "$cmd" $LF $CMDF
    cmd="mris_place_surface --area-map ../surf/$hemi.white ../surf/$hemi.area"
    RunIt "$cmd" $LF $CMDF
    cmd="mris_place_surface --curv-map ../surf/$hemi.pial 2 10 ../surf/$hemi.curv.pial"
    RunIt "$cmd" $LF $CMDF
    cmd="mris_place_surface --area-map ../surf/$hemi.pial ../surf/$hemi.area.pial"
    RunIt "$cmd" $LF $CMDF
    cmd="mris_place_surface --thickness ../surf/$hemi.white ../surf/$hemi.pial 20 5 ../surf/$hemi.thickness"
    RunIt "$cmd" $LF $CMDF
    echo "popd" >> $CMDF
fi

# in FS7 curvstats moves here
cmd="recon-all -subject $subject -hemi $hemi -curvstats -no-isrunning $hiresflag $fsthreads"
RunIt "$cmd" $LF "$CMDF"


if [ "$DoParallel" == "0" ] ; then
    echo " " |& tee -a $LF
    echo " RUNNING $hemi sequentially ... " |& tee -a $LF
    echo " " |& tee -a $LF
  chmod u+x $CMDF
  RunIt "$CMDF" $LF
fi


done  # hemi loop ----------------------------------



if [ "$DoParallel" == 1 ] ; then
    echo " " |& tee -a $LF
    echo " RUNNING HEMIs in PARALLEL !!! " |& tee -a $LF
    echo " " |& tee -a $LF
    RunBatchJobs $LF $CMDFS
fi



echo " " |& tee -a $LF
echo "============================ Creating surfaces - ribbon ===========================" |& tee -a $LF
echo " " |& tee -a $LF
  # -cortribbon 4 minutes, ribbon is used in mris_anatomical stats to remove voxels from surface based volumes that should not be cortex
  # anatomical stats can run without ribon, but will omit some surface based measures then
  # wmparc needs ribbon, probably other stuff (aparc to aseg etc).
  # could be stripped but lets run it to have these measures below
  cmd="recon-all -subject $subject -cortribbon $hiresflag $fsthreads"
  RunIt "$cmd" $LF



if [ "$fsaparc" == "1" ] ; then

  echo " " |& tee -a $LF
  echo "============= Creating surfaces - other FS aparc_aseg_segfile and stats =======================" |& tee -a $LF
  echo " " |& tee -a $LF

  cmd="recon-all -subject $subject -cortparc2 -cortparc3 -pctsurfcon -hyporelabel $hiresflag $fsthreads"
  RunIt "$cmd" $LF

  cmd="recon-all -subject $subject -apas2aseg -aparc2aseg -wmparc -parcstats -parcstats2 -parcstats3 -segstats $hiresflag $fsthreads"
  RunIt "$cmd" $LF
  # removed -balabels here and do that below independent of fsaparc flag

fi  # (FS-APARC)


echo " " |& tee -a $LF
echo "===================== Creating surfaces - mapped stats =========================" |& tee -a $LF
echo " " |& tee -a $LF


 # 2x18sec create stats from mapped aparc
for hemi in lh rh; do
  cmd="mris_anatomical_stats -th3 -mgz -cortex $ldir/$hemi.cortex.label -f $sdir/../stats/$hemi.aparc.DKTatlas.mapped.stats -b -a $ldir/$hemi.aparc.DKTatlas.mapped.annot -c $ldir/aparc.annot.mapped.ctab $subject $hemi white"
  RunIt "$cmd" $LF
done


if [ "$fsaparc" == "0" ] ; then

  echo " " |& tee -a $LF
  echo "============= Creating surfaces - pctsurfcon, hypo, segstats ====================" |& tee -a $LF
  echo " " |& tee -a $LF

  # pctsurfcon (has no way to specify which annot to use, so we need to link ours as aparc is not available)
  pushd $ldir
  cmd="ln -sf lh.aparc.DKTatlas.mapped.annot lh.aparc.annot"
  RunIt "$cmd" $LF
  cmd="ln -sf rh.aparc.DKTatlas.mapped.annot rh.aparc.annot"
  RunIt "$cmd" $LF
  popd
  for hemi in lh rh; do
    cmd="pctsurfcon --s $subject --$hemi-only"
    RunIt "$cmd" $LF
  done
  pushd $ldir
  cmd="rm *h.aparc.annot"
  RunIt "$cmd" $LF
  popd

  # 25 sec hyporelabel run whatever else can be done without sphere, cortical ribbon and segmentations
  # -hyporelabel creates aseg.presurf.hypos.mgz from aseg.presurf.mgz
  # -apas2aseg creates aseg.mgz by editing aseg.presurf.hypos.mgz with surfaces
  cmd="recon-all -subject $subject -hyporelabel -apas2aseg $hiresflag $fsthreads"
  RunIt "$cmd" $LF
  
fi


# creating aparc.DKTatlas+aseg.mapped.mgz by mapping aparc.DKTatlas.mapped from surface to aseg.mgz
# (should be a nicer aparc+aseg compared to orig CNN segmentation, due to surface updates)
cmd="mri_surf2volseg --o $mdir/aparc.DKTatlas+aseg.mapped.mgz --label-cortex --i $mdir/aseg.mgz --threads $threads --lh-annot $ldir/lh.aparc.DKTatlas.mapped.annot 1000 --lh-cortex-mask $ldir/lh.cortex.label --lh-white $sdir/lh.white --lh-pial $sdir/lh.pial --rh-annot $ldir/rh.aparc.DKTatlas.mapped.annot 2000 --rh-cortex-mask $ldir/rh.cortex.label --rh-white $sdir/rh.white --rh-pial $sdir/rh.pial"
RunIt "$cmd" $LF


if [ "$fsaparc" == "0" ] ; then

  # get stats for the aseg (note these are surface fine tuned, that may be good or bad, below we also do the stats for the input aseg (plus some processing)
  cmd="recon-all -subject $subject -segstats $hiresflag $fsthreads"
  RunIt "$cmd" $LF

fi



echo " " |& tee -a $LF
echo "===================== Creating wmparc from mapped =======================" |& tee -a $LF
echo " " |& tee -a $LF

  # 1m 11sec also create stats for aseg.presurf.hypos (which is basically the aseg derived from the input with CC and hypos)
  # difference between this and the surface improved one above are probably tiny, so the surface improvement above can probably be skipped to save time
  cmd="mri_segstats --seed 1234 --seg $mdir/aseg.presurf.hypos.mgz --sum $mdir/../stats/aseg.presurf.hypos.stats --pv $mdir/norm.mgz --empty --brainmask $mdir/brainmask.mgz --brain-vol-from-seg --excludeid 0 --excl-ctxgmwm --supratent --subcortgray --in $mdir/norm.mgz --in-intensity-name norm --in-intensity-units MR --etiv --surf-wm-vol --surf-ctx-vol --totalgray --euler --ctab /$FREESURFER_HOME/ASegStatsLUT.txt --subject $subject"
  RunIt "$cmd" $LF

  # -wmparc based on mapped aparc labels (from input aparc_aseg_segfile) (1min40sec) needs ribbon and we need to point it to aparc.mapped:
  cmd="mri_surf2volseg --o $mdir/wmparc.DKTatlas.mapped.mgz --label-wm --i $mdir/aparc.DKTatlas+aseg.mapped.mgz --threads $threads --lh-annot $ldir/lh.aparc.DKTatlas.mapped.annot 3000 --lh-cortex-mask $ldir/lh.cortex.label --lh-white $sdir/lh.white --lh-pial $sdir/lh.pial --rh-annot $ldir/rh.aparc.DKTatlas.mapped.annot 4000 --rh-cortex-mask $ldir/rh.cortex.label --rh-white $sdir/rh.white --rh-pial $sdir/rh.pial"
  RunIt "$cmd" $LF

  # takes a few mins
  cmd="mri_segstats --seed 1234 --seg $mdir/wmparc.DKTatlas.mapped.mgz --sum $mdir/../stats/wmparc.DKTatlas.mapped.stats --pv $mdir/norm.mgz --excludeid 0 --brainmask $mdir/brainmask.mgz --in $mdir/norm.mgz --in-intensity-name norm --in-intensity-units MR --subject $subject --surf-wm-vol --ctab $FREESURFER_HOME/WMParcStatsLUT.txt"
  RunIt "$cmd" $LF

# Create symlinks for downstream analysis (sub-segmentations, TRACULA, etc.)
if [ "$fsaparc" == "0" ] ; then
  # Symlink of aparc.DKTatlas+aseg.mapped.mgz
  pushd $mdir
  cmd="ln -sf aparc.DKTatlas+aseg.mapped.mgz aparc.DKTatlas+aseg.mgz"
  RunIt "$cmd" $LF
  cmd="ln -sf aparc.DKTatlas+aseg.mapped.mgz aparc+aseg.mgz"
  RunIt "$cmd" $LF
  popd

  # Symlink of wmparc.mapped
  pushd $mdir
  cmd="ln -sf wmparc.DKTatlas.mapped.mgz wmparc.mgz"
  RunIt "$cmd" $LF
  popd

  # Symbolic link for mapped surface parcellations
  pushd $ldir
  cmd="ln -sf lh.aparc.DKTatlas.mapped.annot lh.aparc.DKTatlas.annot"
  RunIt "$cmd" $LF
  cmd="ln -sf rh.aparc.DKTatlas.mapped.annot rh.aparc.DKTatlas.annot"
  RunIt "$cmd" $LF
fi



# balabels need sphere.reg
if [ "$fssurfreg" == "1" ] ; then
  # can be produced if surf registration exists
  #cmd="recon-all -subject $subject -balabels $hiresflag $fsthreads"
  #RunIt "$cmd" $LF 
  # here we run our version of balabels: mapping and annot creation is very fast
  # time is used in mris_anatomical_stats (called 4 times, BA and BA-thresh for each hemi)
  cmd="$python ${binpath}/fs_balabels.py --sd $SUBJECTS_DIR --sid $subject"
  RunIt "$cmd" $LF
fi



echo " " |& tee -a $LF
echo "================= DONE =========================================================" |& tee -a $LF
echo " " |& tee -a $LF

# Collect info
EndTime=`date`
tSecEnd=`date '+%s'`
tRunHours=`echo \($tSecEnd - $tSecStart\)/3600|bc -l`
tRunHours=`printf %6.3f $tRunHours`

echo "Started at $StartTime " |& tee -a $LF
echo "Ended   at $EndTime" |& tee -a $LF
echo "#@#%# recon-surf-run-time-hours $tRunHours" |& tee -a $LF

# Create the Done File
echo "------------------------------" > $DoneFile
echo "SUBJECT $subject"           >> $DoneFile
echo "START_TIME $StartTime"      >> $DoneFile
echo "END_TIME $EndTime"          >> $DoneFile
echo "RUNTIME_HOURS $tRunHours"   >> $DoneFile
echo "USER `id -un`"              >> $DoneFile
echo "HOST `hostname`"            >> $DoneFile
echo "PROCESSOR `uname -m`"       >> $DoneFile
echo "OS `uname -s`"              >> $DoneFile
echo "UNAME `uname -a`"           >> $DoneFile
echo "VERSION $VERSION"           >> $DoneFile
echo "CMDPATH $0"                 >> $DoneFile
echo "CMDARGS ${inputargs[*]}"    >> $DoneFile

echo "recon-surf.sh $subject finished without error at `date`"  |& tee -a $LF

cmd="$python ${binpath}utils/extract_recon_surf_time_info.py -i $LF -o $SUBJECTS_DIR/$subject/scripts/recon-surf_times.yaml"
RunIt "$cmd" "/dev/null"<|MERGE_RESOLUTION|>--- conflicted
+++ resolved
@@ -30,11 +30,6 @@
 python="python3.8"    # python version
 DoParallel=0          # if 1, run hemispheres in parallel
 threads="1"           # number of threads to use for running FastSurfer
-<<<<<<< HEAD
-vox_size="auto"       # hires processing
-hiresflag="-hires"    # flag for recon-all calls for hires (default "-hires", which is the "hires" setting)
-=======
->>>>>>> 473caa31
 allow_root=""         # flag for allowing execution as root user
 
 # Dev flags default
@@ -287,27 +282,6 @@
     fssurfreg=1
     shift # past argument
     ;;
-<<<<<<< HEAD
-    --hires)
-    echo "WARNING: --hires is deprecated, use --vox_size auto."
-    vox_size="auto"
-    hiresflag="-hires"
-    shift # past argument
-    ;;
-    --vox_size)
-    if [ "$2" == "auto" ]; then
-      hiresflag="-hires"
-    elif [ "$2" == "1" ]; then
-      hiresflag=""
-    else
-      exit "Invalid option for --vox_size, only 1 or 'auto' are valid."
-    fi
-    vox_size=$2
-    shift # past argument
-    shift # past value
-    ;;
-=======
->>>>>>> 473caa31
     --parallel)
     DoParallel=1
     shift # past argument
